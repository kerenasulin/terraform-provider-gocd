--- conflicted
+++ resolved
@@ -1,43 +1,12 @@
 resource "gocd_pipeline_template" "test-pipeline" {
   name = "template0-terraform"
 }
-
-//resource "gocd_pipeline_stage" "test-stage" {
-//  name = "test-stage"
-//  fetch_materials = false
-//  clean_working_directory = false
-//  never_cleanup_artifacts = false
-//  success_approval = true
-//  pipeline_template = "${gocd_pipeline_template.test-pipeline.name}"
-//  jobs = [
-//    <<JOB
-//      {
-//        "name": "job1",
-//        "tasks": [
-//          {
-//            "type": "exec",
-//            "attributes": {
-//              "run_if": [
-//                "passed"
-//              ],
-//            "command": "terraform"
-//            }
-//          }
-//        ]
-//      }
-//JOB
-//  ]
-//}
 
 resource "gocd_pipeline" "test-pipeline" {
   name     = "pipeline0-terraform"
   group    = "testing"
   template = "${gocd_pipeline_template.test-pipeline.id}"
-<<<<<<< HEAD
-
-=======
   enable_pipeline_locking = true
->>>>>>> 999860e8
   materials = [
     {
       type = "git"
