--- conflicted
+++ resolved
@@ -14,10 +14,11 @@
 	t.Run("Basic", testResourcePipelineTemplateBasic)
 	t.Run("ImportBasic", testResourcePipelineTemplateImportBasic)
 	t.Run("Exists", testResourcePipelineTemplateExists)
-	t.Run("PipelineTemplateReadHelper", testResourcePipelineTemplateReadHelper)
+	t.Run("PipelineReadHelper", testResourcePipelineTemplateReadHelper)
 }
 
 func testResourcePipelineTemplateReadHelper(t *testing.T) {
+
 	t.Run("MissingName", testResourcePipelineTemplateReadHelperMissingName)
 }
 
@@ -50,33 +51,9 @@
 			{
 				Config: testFile("resource_pipeline_template.0.rsc.tf"),
 				Check: r.ComposeTestCheckFunc(
-					testCheckResourceExists("gocd_pipeline_template.test-pipeline"),
-					testCheckResourceName(
+					testCheckPipelineTemplateExists("gocd_pipeline_template.test-pipeline"),
+					testCheckPipelineTemplateName(
 						"gocd_pipeline_template.test-pipeline", "template0-terraform"),
-<<<<<<< HEAD
-					testCheckPipelineTemplate1StageCount("gocd_pipeline_template.test-pipeline"),
-				),
-			},
-			{
-				Config: testFile("resource_pipeline_template.1.rsc.tf"),
-				Check: r.ComposeTestCheckFunc(
-					testCheckResourceExists("gocd_pipeline_template.test-pipeline"),
-					testCheckResourceName(
-						"gocd_pipeline_template.test-pipeline", "template0-terraform"),
-					testCheckPipelineTemplate2StageCount("gocd_pipeline_template.test-pipeline"),
-				),
-			},
-		},
-	})
-
-}
-
-func testCheckPipelineTemplate1StageCount(resource string) r.TestCheckFunc {
-	return func(s *terraform.State) error {
-		if rs := s.RootModule().Resources[resource].Primary; rs.Attributes["stages.#"] != "1" {
-			return fmt.Errorf("Expected 1 stage. Found '%s'", rs.Attributes["stages.#"])
-		}
-=======
 				),
 			},
 		},
@@ -90,18 +67,10 @@
 			return fmt.Errorf("Expected id 'template1-terraform', got '%s", rs.Primary.ID)
 		}
 
->>>>>>> 7d5042ad
 		return nil
 	}
 }
 
-<<<<<<< HEAD
-func testCheckPipelineTemplate2StageCount(resource string) r.TestCheckFunc {
-	return func(s *terraform.State) error {
-		if rs := s.RootModule().Resources[resource].Primary; rs.Attributes["stages.#"] != "2" {
-			return fmt.Errorf("Expected 2 stages. Found '%s'", rs.Attributes["stages.#"])
-		}
-=======
 func testCheckPipelineTemplateExists(resource string) r.TestCheckFunc {
 	return func(s *terraform.State) error {
 		rs, ok := s.RootModule().Resources[resource]
@@ -113,7 +82,6 @@
 			return fmt.Errorf("No pipeline template name is set")
 		}
 
->>>>>>> 7d5042ad
 		return nil
 	}
 }