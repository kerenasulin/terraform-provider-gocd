--- conflicted
+++ resolved
@@ -11,14 +11,6 @@
 
 func resourcePipelineTemplate() *schema.Resource {
 	return &schema.Resource{
-<<<<<<< HEAD
-		Create:   resourcePipelineTemplateCreate,
-		Read:     resourcePipelineTemplateRead,
-		Update:   resourcePipelineTemplateUpdate,
-		Delete:   resourcePipelineTemplateDelete,
-		Exists:   resourcePipelineTemplateExists,
-		Importer: resourcePipelineTemplateStateImport(),
-=======
 		Create: resourcePipelineTemplateCreate,
 		Read:   resourcePipelineTemplateRead,
 		Delete: resourcePipelineTemplateDelete,
@@ -26,7 +18,6 @@
 		Importer: &schema.ResourceImporter{
 			State: resourcePipelineTemplateImport,
 		},
->>>>>>> 7b4f4027
 		Schema: map[string]*schema.Schema{
 			"name": {
 				Type:     schema.TypeString,
@@ -41,20 +32,9 @@
 	}
 }
 
-<<<<<<< HEAD
-func resourcePipelineTemplateStateImport() *schema.ResourceImporter {
-	return &schema.ResourceImporter{
-		State: func(d *schema.ResourceData, meta interface{}) ([]*schema.ResourceData, error) {
-			d.Set("name", d.Id())
-			return []*schema.ResourceData{d}, nil
-		},
-	}
-
-=======
 func resourcePipelineTemplateImport(d *schema.ResourceData, meta interface{}) ([]*schema.ResourceData, error) {
 	d.Set("name", d.Id())
 	return []*schema.ResourceData{d}, nil
->>>>>>> 7b4f4027
 }
 
 func resourcePipelineTemplateExists(d *schema.ResourceData, meta interface{}) (bool, error) {
